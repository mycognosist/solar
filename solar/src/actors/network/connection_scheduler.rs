--- conflicted
+++ resolved
@@ -205,23 +205,9 @@
             },
             // Received a message from the connection manager via the broker.
             msg = broker_msg_ch.next().fuse() => {
-<<<<<<< HEAD
-                if let Some(msg) = msg {
-                    if let Some(conn_event) = msg.downcast_ref::<ConnectionEvent>() {
-                        match conn_event {
-                            ConnectionEvent::Replicating(data, _) => {
-                                // This connection was "successful".
-                                // Push the peer to the back of the eager queue.
-                                if let Some(public_key) = data.peer_public_key {
-                                    if let Some(addr) = &data.peer_addr {
-                                        // Only push if the peer is not already in the queue.
-                                        if !scheduler.eager_peers.contains(&(public_key, addr.to_string())) {
-                                            scheduler.eager_peers.push_back((public_key, addr.to_owned()))
-                                        }
-=======
-                if let Some(BrokerMessage::Connection(conn_event)) = msg {
-                    match conn_event {
-                        ConnectionEvent::Replicating(data) => {
+                if let Some(BrokerMessage::Connection(event)) = msg {
+                    match event {
+                        ConnectionEvent::Replicating(data, _selective_replication) => {
                             // This connection was "successful".
                             // Push the peer to the back of the eager queue.
                             if let Some(public_key) = data.peer_public_key {
@@ -229,7 +215,6 @@
                                     // Only push if the peer is not already in the queue.
                                     if !scheduler.eager_peers.contains(&(public_key, addr.to_string())) {
                                         scheduler.eager_peers.push_back((public_key, addr.to_owned()))
->>>>>>> 731e399c
                                     }
                                 }
                             }

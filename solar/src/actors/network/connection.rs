use std::{fmt::Display, net::Shutdown};

use async_std::net::TcpStream;
use futures::SinkExt;
use kuska_ssb::{
    crypto::{ed25519, ToSsbId},
    handshake::{
        async_std::{handshake_client, handshake_server},
        HandshakeComplete,
    },
    keystore::OwnedIdentity,
};
use log::info;

use crate::{
    actors::network::connection_manager::{ConnectionEvent, CONNECTION_MANAGER},
    broker::{ActorEndpoint, Broker, BrokerEvent, BrokerMessage, Destination, BROKER},
    config::{NETWORK_KEY, PEERS_TO_REPLICATE},
    Result,
};

/// Encapsulate inbound and outbound TCP connections.
pub enum TcpConnection {
    /// An outbound TCP connection.
    Dial {
        /// The address of a remote peer.
        addr: String,
        /// The public key of a remote peer.
        public_key: ed25519::PublicKey,
    },
    /// An inbound TCP connection.
    Listen { stream: TcpStream },
}

/// Connection data.
#[derive(Debug, Default, Clone)]
pub struct ConnectionData {
    /// Connection identifier.
    pub id: usize,
    /// The address of the remote peer.
    pub peer_addr: Option<String>,
    /// The public key of the remote peer.
    pub peer_public_key: Option<ed25519::PublicKey>,
    /// Completed secret handshake.
    pub handshake: Option<HandshakeComplete>,
    /// TCP stream.
    pub stream: Option<TcpStream>,
}

// Custom `Display` implementation so we can easily log connection data in
// the message loop.
impl Display for ConnectionData {
    fn fmt(&self, f: &mut std::fmt::Formatter<'_>) -> std::fmt::Result {
        let peer_addr = match &self.peer_addr {
            Some(addr) => addr.to_string(),
            None => "_".to_string(),
        };

        let peer_public_key = match &self.peer_public_key {
            Some(key) => {
                let ssb_id = key.to_ssb_id();
                if ssb_id.starts_with('@') {
                    ssb_id
                } else {
                    format!("@{}", ssb_id)
                }
            }
            None => "_".to_string(),
        };

        write!(
            f,
            "<Connection {} / {} / {}>",
            &self.id, peer_public_key, peer_addr
        )
    }
}

impl ConnectionData {
    pub fn new(id: usize) -> Self {
        ConnectionData {
            id,
            ..ConnectionData::default()
        }
    }
}

pub async fn actor(
    identity: OwnedIdentity,
    connection: TcpConnection,
    selective_replication: bool,
) -> Result<()> {
    // Register a new connection with the connection manager.
    let connection_id = CONNECTION_MANAGER.write().await.register();

    // Record the data associated with this connection.
    let mut connection_data = ConnectionData::new(connection_id);

    // Register the "connection" actor endpoint with the broker.
    let ActorEndpoint { mut ch_broker, .. } =
        BROKER.lock().await.register("connection", true).await?;

    // Handle a TCP connection event (inbound or outbound).
    match connection {
        // Handle an outbound TCP connection event.
        TcpConnection::Dial { addr, public_key } => {
            // Update the data associated with this connection.
            connection_data.peer_addr = Some(addr.to_owned());
            connection_data.peer_public_key = Some(public_key);

            // Send 'connecting' connection event message via the broker.
            ch_broker
                .send(BrokerEvent::new(
                    Destination::Broadcast,
<<<<<<< HEAD
                    ConnectionEvent::Connecting(connection_data, identity, selective_replication),
=======
                    BrokerMessage::Connection(ConnectionEvent::Error(
                        connection_data,
                        err.to_string(),
                    )),
>>>>>>> 731e399c
                ))
                .await?;
        }
        // Handle an incoming TCP connection event.
        TcpConnection::Listen { mut stream } => {
            // Retrieve the origin (address) of the incoming connection.
            let peer_addr = stream.peer_addr()?.to_string();

            // Update the data associated with this connection.
            connection_data.peer_addr = Some(peer_addr);
            connection_data.stream = Some(stream);

            // Since the connection has been established, the handshake can
            // now be attempted.

            // Send 'handshaking' connection event message via the broker.
            ch_broker
                .send(BrokerEvent::new(
                    Destination::Broadcast,
<<<<<<< HEAD
                    ConnectionEvent::Handshaking(connection_data, identity, selective_replication),
=======
                    BrokerMessage::Connection(ConnectionEvent::Disconnected(
                        connection_data.to_owned(),
                    )),
>>>>>>> 731e399c
                ))
                .await?;
        }
    };

    Ok(())
}

// Parse the public key and secret key from the SSB identity.
//let OwnedIdentity { pk, sk, .. } = identity;

/*
// Define the network key to be used for the secret handshake.
let network_key = NETWORK_KEY.get().unwrap().to_owned();
*/

/*

// Attempt a TCP connection.
let mut stream = TcpStream::connect(addr).await?;

// Send 'handshaking' connection event message via the broker.
ch_broker
    .send(BrokerEvent::new(
        Destination::Broadcast,
        ConnectionEvent::Handshaking(connection_data.to_owned()),
    ))
    .await?;

// Attempt a secret handshake.
let handshake =
    handshake_client(&mut stream, network_key.to_owned(), pk, sk, public_key).await?;

info!("💃 connected to peer {}", handshake.peer_pk.to_ssb_id());

// Encapsulate the completed handshake and the TCP stream;
// to be sent to the connection manager.
let stream_data = StreamData { handshake, stream };

// Send 'connected' connection event message via the broker.
ch_broker
    .send(BrokerEvent::new(
        Destination::Broadcast,
        ConnectionEvent::Connected(connection_data.to_owned(), stream_data),
    ))
    .await?;
*/
/*
// Send 'connecting' connection event message via the broker.
ch_broker
    .send(BrokerEvent::new(
        Destination::Broadcast,
        ConnectionEvent::Connecting(connection_data.to_owned()),
    ))
    .await?;

// Send 'handshaking' connection event message via the broker.
ch_broker
    .send(BrokerEvent::new(
        Destination::Broadcast,
        ConnectionEvent::Handshaking(connection_data.to_owned()),
    ))
    .await?;

// Attempt a secret handshake.
let handshake = handshake_server(&mut stream, network_key.to_owned(), pk, sk).await?;

// Convert the public key to a `String`.
let ssb_id = handshake.peer_pk.to_ssb_id();

// Add the sigil link ('@') if it's missing.
let peer_public_key = if ssb_id.starts_with('@') {
    ssb_id
} else {
    format!("@{ssb_id}")
};

// Update the connection data to include the public key of the
// remote peer (sourced from the successful handshake data).
connection_data.peer_public_key = Some(handshake.peer_pk.to_owned());

// Encapsulate the completed handshake and the TCP stream;
// to be sent to the connection manager.
let stream_data = StreamData { handshake, stream };

// Send 'connected' connection event message via the broker.
ch_broker
    .send(BrokerEvent::new(
        Destination::Broadcast,
        ConnectionEvent::Connected(connection_data.to_owned(), stream_data),
    ))
    .await?;

// TODO: Move this check into the connection manager.
// Specifically, inside the Connected event handler.
//
// Check if we are already connected to the selected peer.
// If yes, return immediately.
// If no, return the stream and handshake.
if CONNECTION_MANAGER
    .read()
    .await
    .contains_connected_peer(&handshake.peer_pk)
{
    info!("peer {} is already connected", &peer_public_key);

    // Since we already have an active connection to this peer,
    // we can disconnect the redundant connection.

    // Send 'disconnecting' connection event message via the broker.
    ch_broker
        .send(BrokerEvent::new(
            Destination::Broadcast,
            ConnectionEvent::Disconnecting(connection_data.to_owned()),
        ))
        .await?;

    return Ok(connection_data);
}

info!("💃 received connection from peer {}", &peer_public_key);

// Shutdown the connection if the peer is not in the list of peers
// to be replicated, unless replication is set to nonselective.
// This ensures we do not replicate with unknown peers.
if selective_replication
    & !PEERS_TO_REPLICATE
        .get()
        .unwrap()
        .contains_key(&peer_public_key)
{
    info!(
        "peer {} is not in replication list and selective replication is enabled; dropping connection",
        peer_public_key
    );

    // Send connection event message via the broker.
    ch_broker
        .send(BrokerEvent::new(
            Destination::Broadcast,
            ConnectionEvent::Disconnecting(connection_data.to_owned()),
        ))
        .await?;

    // This may not be necessary; the connection should close when
    // the stream is dropped.
    stream.shutdown(Shutdown::Both)?;

    return Ok(connection_data);
}

(stream, handshake)
*/

/*
// Attempt a connection and secret handshake.
let connection_result = actor_inner(
    identity,
    connection,
    connection_data.to_owned(),
    selective_replication,
)
.await;

// Match on the result of the peer connection and replication attempt.
match connection_result {
    Err(err) => {
        // Send 'error' connection event message via the broker.
        ch_broker
            .send(BrokerEvent::new(
                Destination::Broadcast,
                ConnectionEvent::Error(connection_data, err.to_string()),
            ))
            .await?;
    }
    Ok(connection_data) => {
        // Send 'disconnected' connection event message via the broker.
        ch_broker
            .send(BrokerEvent::new(
                Destination::Broadcast,
                ConnectionEvent::Disconnected(connection_data.to_owned()),
            ))
            .await?;
    }
}
*/

/*

/// Handle a TCP connection with a peer, perform the secret handshake
/// and spawn the replication actor endpoint if the handshake is successful.
pub async fn actor_inner(
    identity: OwnedIdentity,
    connection: TcpConnection,
    mut connection_data: ConnectionData,
    selective_replication: bool,
) -> Result<()> {
    // Register the "connection" actor endpoint with the broker.
    let ActorEndpoint { mut ch_broker, .. } =
        BROKER.lock().await.register("connection", true).await?;

    // Parse the public key and secret key from the SSB identity.
    let OwnedIdentity { pk, sk, .. } = identity;

    // Define the network key to be used for the secret handshake.
    let network_key = NETWORK_KEY.get().unwrap().to_owned();

    // Handle a TCP connection event (inbound or outbound).
    match connection {
        // Handle an outbound TCP connection event.
        TcpConnection::Dial { addr, public_key } => {
            // Update the data associated with this connection.
            connection_data.peer_addr = Some(addr.to_owned());
            connection_data.peer_public_key = Some(public_key);

            // Send 'connecting' connection event message via the broker.
            ch_broker
                .send(BrokerEvent::new(
                    Destination::Broadcast,
                    BrokerMessage::Connection(ConnectionEvent::Connecting(
                        connection_data.to_owned(),
                    )),
                ))
                .await?;

            // Attempt a TCP connection.
            let mut stream = TcpStream::connect(addr).await?;

            // Send 'handshaking' connection event message via the broker.
            ch_broker
                .send(BrokerEvent::new(
                    Destination::Broadcast,
                    BrokerMessage::Connection(ConnectionEvent::Handshaking(
                        connection_data.to_owned(),
                    )),
                ))
                .await?;

            // Attempt a secret handshake.
            let handshake =
                handshake_client(&mut stream, network_key.to_owned(), pk, sk, public_key).await?;

            info!("💃 connected to peer {}", handshake.peer_pk.to_ssb_id());

            // Encapsulate the completed handshake and the TCP stream;
            // to be sent to the connection manager.
            let stream_data = StreamData { handshake, stream };

            // Send 'connected' connection event message via the broker.
            ch_broker
                .send(BrokerEvent::new(
                    Destination::Broadcast,
<<<<<<< HEAD
                    ConnectionEvent::Connected(connection_data.to_owned(), stream_data),
=======
                    BrokerMessage::Connection(ConnectionEvent::Connected(
                        connection_data.to_owned(),
                    )),
>>>>>>> 731e399c
                ))
                .await?;
        }
        // Handle an incoming TCP connection event.
        TcpConnection::Listen { mut stream } => {
            // Retrieve the origin (address) of the incoming connection.
            let peer_addr = stream.peer_addr()?.to_string();

            //let mut connection_data = ConnectionData::new(connection_id, Some(peer_addr), None);
            // Update the data associated with this connection.
            connection_data.peer_addr = Some(peer_addr);
            connection_data.peer_public_key = None;

            // Send 'connecting' connection event message via the broker.
            ch_broker
                .send(BrokerEvent::new(
                    Destination::Broadcast,
                    BrokerMessage::Connection(ConnectionEvent::Connecting(
                        connection_data.to_owned(),
                    )),
                ))
                .await?;

            // Send 'handshaking' connection event message via the broker.
            ch_broker
                .send(BrokerEvent::new(
                    Destination::Broadcast,
                    BrokerMessage::Connection(ConnectionEvent::Handshaking(
                        connection_data.to_owned(),
                    )),
                ))
                .await?;

            // Attempt a secret handshake.
            let handshake = handshake_server(&mut stream, network_key.to_owned(), pk, sk).await?;

            // Convert the public key to a `String`.
            let ssb_id = handshake.peer_pk.to_ssb_id();

            // Add the sigil link ('@') if it's missing.
            let peer_public_key = if ssb_id.starts_with('@') {
                ssb_id
            } else {
                format!("@{ssb_id}")
            };

            // Update the connection data to include the public key of the
            // remote peer (sourced from the successful handshake data).
            connection_data.peer_public_key = Some(handshake.peer_pk.to_owned());

            // Encapsulate the completed handshake and the TCP stream;
            // to be sent to the connection manager.
            let stream_data = StreamData { handshake, stream };

            // Send 'connected' connection event message via the broker.
            ch_broker
                .send(BrokerEvent::new(
                    Destination::Broadcast,
<<<<<<< HEAD
                    ConnectionEvent::Connected(connection_data.to_owned(), stream_data),
=======
                    BrokerMessage::Connection(ConnectionEvent::Connected(
                        connection_data.to_owned(),
                    )),
>>>>>>> 731e399c
                ))
                .await?;

            // TODO: Move this check into the connection manager.
            // Specifically, inside the Connected event handler.
            //
            // Check if we are already connected to the selected peer.
            // If yes, return immediately.
            // If no, return the stream and handshake.
            if CONNECTION_MANAGER
                .read()
                .await
                .contains_connected_peer(&handshake.peer_pk)
            {
                info!("peer {} is already connected", &peer_public_key);

                // Since we already have an active connection to this peer,
                // we can disconnect the redundant connection.

                // Send 'disconnecting' connection event message via the broker.
                ch_broker
                    .send(BrokerEvent::new(
                        Destination::Broadcast,
                        BrokerMessage::Connection(ConnectionEvent::Disconnecting(
                            connection_data.to_owned(),
                        )),
                    ))
                    .await?;

                return Ok(connection_data);
            }

            info!("💃 received connection from peer {}", &peer_public_key);

            // Shutdown the connection if the peer is not in the list of peers
            // to be replicated, unless replication is set to nonselective.
            // This ensures we do not replicate with unknown peers.
            if selective_replication
                & !PEERS_TO_REPLICATE
                    .get()
                    .unwrap()
                    .contains_key(&peer_public_key)
            {
                info!(
                    "peer {} is not in replication list and selective replication is enabled; dropping connection",
                    peer_public_key
                );

                // Send connection event message via the broker.
                ch_broker
                    .send(BrokerEvent::new(
                        Destination::Broadcast,
                        BrokerMessage::Connection(ConnectionEvent::Disconnecting(
                            connection_data.to_owned(),
                        )),
                    ))
                    .await?;

                // This may not be necessary; the connection should close when
                // the stream is dropped.
                stream.shutdown(Shutdown::Both)?;

                return Ok(connection_data);
            }

            (stream, handshake)
        }
    };

    // Parse the peer public key from the handshake.
    let peer_public_key = handshake.peer_pk;

    // TODO: Move this to the connection manager.
    // First try EBT replication and fallback to classic replication
    // if that fails.

    // Spawn the classic replication actor and await the result.
    Broker::spawn(crate::actors::replication::classic::actor(
        connection_data.to_owned(),
        stream.clone(),
        stream,
        handshake,
        peer_public_key,
    ))
    .await;

    Ok(connection_data)
}
*/<|MERGE_RESOLUTION|>--- conflicted
+++ resolved
@@ -1,21 +1,16 @@
-use std::{fmt::Display, net::Shutdown};
+use std::fmt::Display;
 
 use async_std::net::TcpStream;
 use futures::SinkExt;
 use kuska_ssb::{
     crypto::{ed25519, ToSsbId},
-    handshake::{
-        async_std::{handshake_client, handshake_server},
-        HandshakeComplete,
-    },
+    handshake::HandshakeComplete,
     keystore::OwnedIdentity,
 };
-use log::info;
 
 use crate::{
     actors::network::connection_manager::{ConnectionEvent, CONNECTION_MANAGER},
-    broker::{ActorEndpoint, Broker, BrokerEvent, BrokerMessage, Destination, BROKER},
-    config::{NETWORK_KEY, PEERS_TO_REPLICATE},
+    broker::{ActorEndpoint, BrokerEvent, BrokerMessage, Destination, BROKER},
     Result,
 };
 
@@ -112,19 +107,16 @@
             ch_broker
                 .send(BrokerEvent::new(
                     Destination::Broadcast,
-<<<<<<< HEAD
-                    ConnectionEvent::Connecting(connection_data, identity, selective_replication),
-=======
-                    BrokerMessage::Connection(ConnectionEvent::Error(
+                    BrokerMessage::Connection(ConnectionEvent::Connecting(
                         connection_data,
-                        err.to_string(),
+                        identity,
+                        selective_replication,
                     )),
->>>>>>> 731e399c
                 ))
                 .await?;
         }
         // Handle an incoming TCP connection event.
-        TcpConnection::Listen { mut stream } => {
+        TcpConnection::Listen { stream } => {
             // Retrieve the origin (address) of the incoming connection.
             let peer_addr = stream.peer_addr()?.to_string();
 
@@ -139,423 +131,15 @@
             ch_broker
                 .send(BrokerEvent::new(
                     Destination::Broadcast,
-<<<<<<< HEAD
-                    ConnectionEvent::Handshaking(connection_data, identity, selective_replication),
-=======
-                    BrokerMessage::Connection(ConnectionEvent::Disconnected(
-                        connection_data.to_owned(),
+                    BrokerMessage::Connection(ConnectionEvent::Handshaking(
+                        connection_data,
+                        identity,
+                        selective_replication,
                     )),
->>>>>>> 731e399c
                 ))
                 .await?;
         }
     };
 
     Ok(())
-}
-
-// Parse the public key and secret key from the SSB identity.
-//let OwnedIdentity { pk, sk, .. } = identity;
-
-/*
-// Define the network key to be used for the secret handshake.
-let network_key = NETWORK_KEY.get().unwrap().to_owned();
-*/
-
-/*
-
-// Attempt a TCP connection.
-let mut stream = TcpStream::connect(addr).await?;
-
-// Send 'handshaking' connection event message via the broker.
-ch_broker
-    .send(BrokerEvent::new(
-        Destination::Broadcast,
-        ConnectionEvent::Handshaking(connection_data.to_owned()),
-    ))
-    .await?;
-
-// Attempt a secret handshake.
-let handshake =
-    handshake_client(&mut stream, network_key.to_owned(), pk, sk, public_key).await?;
-
-info!("💃 connected to peer {}", handshake.peer_pk.to_ssb_id());
-
-// Encapsulate the completed handshake and the TCP stream;
-// to be sent to the connection manager.
-let stream_data = StreamData { handshake, stream };
-
-// Send 'connected' connection event message via the broker.
-ch_broker
-    .send(BrokerEvent::new(
-        Destination::Broadcast,
-        ConnectionEvent::Connected(connection_data.to_owned(), stream_data),
-    ))
-    .await?;
-*/
-/*
-// Send 'connecting' connection event message via the broker.
-ch_broker
-    .send(BrokerEvent::new(
-        Destination::Broadcast,
-        ConnectionEvent::Connecting(connection_data.to_owned()),
-    ))
-    .await?;
-
-// Send 'handshaking' connection event message via the broker.
-ch_broker
-    .send(BrokerEvent::new(
-        Destination::Broadcast,
-        ConnectionEvent::Handshaking(connection_data.to_owned()),
-    ))
-    .await?;
-
-// Attempt a secret handshake.
-let handshake = handshake_server(&mut stream, network_key.to_owned(), pk, sk).await?;
-
-// Convert the public key to a `String`.
-let ssb_id = handshake.peer_pk.to_ssb_id();
-
-// Add the sigil link ('@') if it's missing.
-let peer_public_key = if ssb_id.starts_with('@') {
-    ssb_id
-} else {
-    format!("@{ssb_id}")
-};
-
-// Update the connection data to include the public key of the
-// remote peer (sourced from the successful handshake data).
-connection_data.peer_public_key = Some(handshake.peer_pk.to_owned());
-
-// Encapsulate the completed handshake and the TCP stream;
-// to be sent to the connection manager.
-let stream_data = StreamData { handshake, stream };
-
-// Send 'connected' connection event message via the broker.
-ch_broker
-    .send(BrokerEvent::new(
-        Destination::Broadcast,
-        ConnectionEvent::Connected(connection_data.to_owned(), stream_data),
-    ))
-    .await?;
-
-// TODO: Move this check into the connection manager.
-// Specifically, inside the Connected event handler.
-//
-// Check if we are already connected to the selected peer.
-// If yes, return immediately.
-// If no, return the stream and handshake.
-if CONNECTION_MANAGER
-    .read()
-    .await
-    .contains_connected_peer(&handshake.peer_pk)
-{
-    info!("peer {} is already connected", &peer_public_key);
-
-    // Since we already have an active connection to this peer,
-    // we can disconnect the redundant connection.
-
-    // Send 'disconnecting' connection event message via the broker.
-    ch_broker
-        .send(BrokerEvent::new(
-            Destination::Broadcast,
-            ConnectionEvent::Disconnecting(connection_data.to_owned()),
-        ))
-        .await?;
-
-    return Ok(connection_data);
-}
-
-info!("💃 received connection from peer {}", &peer_public_key);
-
-// Shutdown the connection if the peer is not in the list of peers
-// to be replicated, unless replication is set to nonselective.
-// This ensures we do not replicate with unknown peers.
-if selective_replication
-    & !PEERS_TO_REPLICATE
-        .get()
-        .unwrap()
-        .contains_key(&peer_public_key)
-{
-    info!(
-        "peer {} is not in replication list and selective replication is enabled; dropping connection",
-        peer_public_key
-    );
-
-    // Send connection event message via the broker.
-    ch_broker
-        .send(BrokerEvent::new(
-            Destination::Broadcast,
-            ConnectionEvent::Disconnecting(connection_data.to_owned()),
-        ))
-        .await?;
-
-    // This may not be necessary; the connection should close when
-    // the stream is dropped.
-    stream.shutdown(Shutdown::Both)?;
-
-    return Ok(connection_data);
-}
-
-(stream, handshake)
-*/
-
-/*
-// Attempt a connection and secret handshake.
-let connection_result = actor_inner(
-    identity,
-    connection,
-    connection_data.to_owned(),
-    selective_replication,
-)
-.await;
-
-// Match on the result of the peer connection and replication attempt.
-match connection_result {
-    Err(err) => {
-        // Send 'error' connection event message via the broker.
-        ch_broker
-            .send(BrokerEvent::new(
-                Destination::Broadcast,
-                ConnectionEvent::Error(connection_data, err.to_string()),
-            ))
-            .await?;
-    }
-    Ok(connection_data) => {
-        // Send 'disconnected' connection event message via the broker.
-        ch_broker
-            .send(BrokerEvent::new(
-                Destination::Broadcast,
-                ConnectionEvent::Disconnected(connection_data.to_owned()),
-            ))
-            .await?;
-    }
-}
-*/
-
-/*
-
-/// Handle a TCP connection with a peer, perform the secret handshake
-/// and spawn the replication actor endpoint if the handshake is successful.
-pub async fn actor_inner(
-    identity: OwnedIdentity,
-    connection: TcpConnection,
-    mut connection_data: ConnectionData,
-    selective_replication: bool,
-) -> Result<()> {
-    // Register the "connection" actor endpoint with the broker.
-    let ActorEndpoint { mut ch_broker, .. } =
-        BROKER.lock().await.register("connection", true).await?;
-
-    // Parse the public key and secret key from the SSB identity.
-    let OwnedIdentity { pk, sk, .. } = identity;
-
-    // Define the network key to be used for the secret handshake.
-    let network_key = NETWORK_KEY.get().unwrap().to_owned();
-
-    // Handle a TCP connection event (inbound or outbound).
-    match connection {
-        // Handle an outbound TCP connection event.
-        TcpConnection::Dial { addr, public_key } => {
-            // Update the data associated with this connection.
-            connection_data.peer_addr = Some(addr.to_owned());
-            connection_data.peer_public_key = Some(public_key);
-
-            // Send 'connecting' connection event message via the broker.
-            ch_broker
-                .send(BrokerEvent::new(
-                    Destination::Broadcast,
-                    BrokerMessage::Connection(ConnectionEvent::Connecting(
-                        connection_data.to_owned(),
-                    )),
-                ))
-                .await?;
-
-            // Attempt a TCP connection.
-            let mut stream = TcpStream::connect(addr).await?;
-
-            // Send 'handshaking' connection event message via the broker.
-            ch_broker
-                .send(BrokerEvent::new(
-                    Destination::Broadcast,
-                    BrokerMessage::Connection(ConnectionEvent::Handshaking(
-                        connection_data.to_owned(),
-                    )),
-                ))
-                .await?;
-
-            // Attempt a secret handshake.
-            let handshake =
-                handshake_client(&mut stream, network_key.to_owned(), pk, sk, public_key).await?;
-
-            info!("💃 connected to peer {}", handshake.peer_pk.to_ssb_id());
-
-            // Encapsulate the completed handshake and the TCP stream;
-            // to be sent to the connection manager.
-            let stream_data = StreamData { handshake, stream };
-
-            // Send 'connected' connection event message via the broker.
-            ch_broker
-                .send(BrokerEvent::new(
-                    Destination::Broadcast,
-<<<<<<< HEAD
-                    ConnectionEvent::Connected(connection_data.to_owned(), stream_data),
-=======
-                    BrokerMessage::Connection(ConnectionEvent::Connected(
-                        connection_data.to_owned(),
-                    )),
->>>>>>> 731e399c
-                ))
-                .await?;
-        }
-        // Handle an incoming TCP connection event.
-        TcpConnection::Listen { mut stream } => {
-            // Retrieve the origin (address) of the incoming connection.
-            let peer_addr = stream.peer_addr()?.to_string();
-
-            //let mut connection_data = ConnectionData::new(connection_id, Some(peer_addr), None);
-            // Update the data associated with this connection.
-            connection_data.peer_addr = Some(peer_addr);
-            connection_data.peer_public_key = None;
-
-            // Send 'connecting' connection event message via the broker.
-            ch_broker
-                .send(BrokerEvent::new(
-                    Destination::Broadcast,
-                    BrokerMessage::Connection(ConnectionEvent::Connecting(
-                        connection_data.to_owned(),
-                    )),
-                ))
-                .await?;
-
-            // Send 'handshaking' connection event message via the broker.
-            ch_broker
-                .send(BrokerEvent::new(
-                    Destination::Broadcast,
-                    BrokerMessage::Connection(ConnectionEvent::Handshaking(
-                        connection_data.to_owned(),
-                    )),
-                ))
-                .await?;
-
-            // Attempt a secret handshake.
-            let handshake = handshake_server(&mut stream, network_key.to_owned(), pk, sk).await?;
-
-            // Convert the public key to a `String`.
-            let ssb_id = handshake.peer_pk.to_ssb_id();
-
-            // Add the sigil link ('@') if it's missing.
-            let peer_public_key = if ssb_id.starts_with('@') {
-                ssb_id
-            } else {
-                format!("@{ssb_id}")
-            };
-
-            // Update the connection data to include the public key of the
-            // remote peer (sourced from the successful handshake data).
-            connection_data.peer_public_key = Some(handshake.peer_pk.to_owned());
-
-            // Encapsulate the completed handshake and the TCP stream;
-            // to be sent to the connection manager.
-            let stream_data = StreamData { handshake, stream };
-
-            // Send 'connected' connection event message via the broker.
-            ch_broker
-                .send(BrokerEvent::new(
-                    Destination::Broadcast,
-<<<<<<< HEAD
-                    ConnectionEvent::Connected(connection_data.to_owned(), stream_data),
-=======
-                    BrokerMessage::Connection(ConnectionEvent::Connected(
-                        connection_data.to_owned(),
-                    )),
->>>>>>> 731e399c
-                ))
-                .await?;
-
-            // TODO: Move this check into the connection manager.
-            // Specifically, inside the Connected event handler.
-            //
-            // Check if we are already connected to the selected peer.
-            // If yes, return immediately.
-            // If no, return the stream and handshake.
-            if CONNECTION_MANAGER
-                .read()
-                .await
-                .contains_connected_peer(&handshake.peer_pk)
-            {
-                info!("peer {} is already connected", &peer_public_key);
-
-                // Since we already have an active connection to this peer,
-                // we can disconnect the redundant connection.
-
-                // Send 'disconnecting' connection event message via the broker.
-                ch_broker
-                    .send(BrokerEvent::new(
-                        Destination::Broadcast,
-                        BrokerMessage::Connection(ConnectionEvent::Disconnecting(
-                            connection_data.to_owned(),
-                        )),
-                    ))
-                    .await?;
-
-                return Ok(connection_data);
-            }
-
-            info!("💃 received connection from peer {}", &peer_public_key);
-
-            // Shutdown the connection if the peer is not in the list of peers
-            // to be replicated, unless replication is set to nonselective.
-            // This ensures we do not replicate with unknown peers.
-            if selective_replication
-                & !PEERS_TO_REPLICATE
-                    .get()
-                    .unwrap()
-                    .contains_key(&peer_public_key)
-            {
-                info!(
-                    "peer {} is not in replication list and selective replication is enabled; dropping connection",
-                    peer_public_key
-                );
-
-                // Send connection event message via the broker.
-                ch_broker
-                    .send(BrokerEvent::new(
-                        Destination::Broadcast,
-                        BrokerMessage::Connection(ConnectionEvent::Disconnecting(
-                            connection_data.to_owned(),
-                        )),
-                    ))
-                    .await?;
-
-                // This may not be necessary; the connection should close when
-                // the stream is dropped.
-                stream.shutdown(Shutdown::Both)?;
-
-                return Ok(connection_data);
-            }
-
-            (stream, handshake)
-        }
-    };
-
-    // Parse the peer public key from the handshake.
-    let peer_public_key = handshake.peer_pk;
-
-    // TODO: Move this to the connection manager.
-    // First try EBT replication and fallback to classic replication
-    // if that fails.
-
-    // Spawn the classic replication actor and await the result.
-    Broker::spawn(crate::actors::replication::classic::actor(
-        connection_data.to_owned(),
-        stream.clone(),
-        stream,
-        handshake,
-        peer_public_key,
-    ))
-    .await;
-
-    Ok(connection_data)
-}
-*/+}